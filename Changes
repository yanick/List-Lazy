--- conflicted
+++ resolved
@@ -1,22 +1,14 @@
 Revision history for List-Lazy
 
-0.3.2 2019-06-28
+0.3.3 2022-07-07
  [DOCUMENTATION]
-<<<<<<< HEAD
-   - Fixed pod error as reported by CPANTS. (GH#5, Mohammad S Anwar)
+ - Fixed pod error as reported by CPANTS. (GH#5, Mohammad S Anwar)
 
  [MISC]
-    - Tweak function signature to play well with perl 5.36.
-
- [ENHANCEMENTS]
-
- [NEW FEATURES]
-=======
- - Fixed pod error as reported by CPANTS. (GH#5, Mohammad S Anwar)
->>>>>>> f3b4ff1c
+ - Tweak function signature to play well with perl 5.36.
 
  [STATISTICS]
- - code churn: 8 files changed, 105 insertions(+), 8 deletions(-)
+ - code churn: 6 files changed, 149 insertions(+), 78 deletions(-)
 
 0.3.2 2019-06-28
  [DOCUMENTATION]
